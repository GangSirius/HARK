--- conflicted
+++ resolved
@@ -62,12 +62,8 @@
         if thing_A.shape == thing_B.shape:
             distance = np.max(abs(thing_A - thing_B))
         else:
-<<<<<<< HEAD
-            distance = np.max(abs(np.array(thing_A.shape) - np.array(thing_B.shape)))
-=======
-            # Flatten arrays so there are in the same dimensions
+            # Flatten arrays so they have the same dimensions
             distance = np.max(abs(thing_A.flatten().shape[0] - thing_B.flatten().shape[0]))
->>>>>>> 17b9129b
     # If none of the above cases, but the objects are of the same class, call
     # the distance method of one on the other
     elif thing_A.__class__.__name__ == thing_B.__class__.__name__:
